# frozen_string_literal: true

require_relative "lib/langchain/version"

Gem::Specification.new do |spec|
  spec.name = "langchainrb"
  spec.version = Langchain::VERSION
  spec.authors = ["Andrei Bondarev"]
  spec.email = ["andrei.bondarev13@gmail.com"]

  spec.summary = "Build LLM-backed Ruby applications with Ruby's Langchain.rb"
  spec.description = "Build LLM-backed Ruby applications with Ruby's Langchain.rb"
  spec.homepage = "https://rubygems.org/gems/langchainrb"
  spec.license = "MIT"
  spec.required_ruby_version = ">= 3.1.0"

  spec.metadata["homepage_uri"] = spec.homepage
  spec.metadata["source_code_uri"] = "https://github.com/patterns-ai-core/langchainrb"
  spec.metadata["changelog_uri"] = "https://github.com/patterns-ai-core/langchainrb/blob/main/CHANGELOG.md"
  spec.metadata["documentation_uri"] = "https://rubydoc.info/gems/langchainrb"

  # Specify which files should be added to the gem when it is released.
  spec.files = Dir["LICENSE.txt", "README.md", "CHANGELOG.md", "lib/**/*"]
  spec.bindir = "exe"
  spec.executables = spec.files.grep(%r{\Aexe/}) { |f| File.basename(f) }
  spec.require_paths = ["lib"]

  # dependencies
  # Not sure if we should require this as it only applies to OpenAI usecase.
  spec.add_dependency "baran", "~> 0.1.9"
<<<<<<< HEAD
  spec.add_dependency "json-schema", ">= 4", "< 6"
=======
  spec.add_dependency "csv"
  spec.add_dependency "json-schema", "~> 4"
>>>>>>> f474be64
  spec.add_dependency "zeitwerk", "~> 2.5"
  spec.add_dependency "pragmatic_segmenter", "~> 0.3.0"
  spec.add_dependency "matrix"

  # development dependencies
  spec.add_development_dependency "dotenv-rails", "~> 3.1.6"
  spec.add_development_dependency "pry-byebug", "~> 3.10.0"
  spec.add_development_dependency "yard", "~> 0.9.34"
  spec.add_development_dependency "rdiscount", "~> 2.2.7" # for github-flavored markdown in yard
  spec.add_development_dependency "vcr"
  spec.add_development_dependency "webmock"

  # optional dependencies
  spec.add_development_dependency "ai21", "~> 0.2.1"
  spec.add_development_dependency "anthropic", "~> 0.3"
  spec.add_development_dependency "aws-sdk-bedrockruntime", "~> 1.1"
  spec.add_development_dependency "chroma-db", "~> 0.6.0"
  spec.add_development_dependency "cohere-ruby", "~> 0.9.10"
  spec.add_development_dependency "docx", "~> 0.8.0"
  spec.add_development_dependency "elasticsearch", "~> 8.2.0"
  spec.add_development_dependency "epsilla-ruby", "~> 0.0.4"
  spec.add_development_dependency "eqn", "~> 1.6.5"
  spec.add_development_dependency "faraday"
  spec.add_development_dependency "googleauth"
  spec.add_development_dependency "google_search_results", "~> 2.0.0"
  spec.add_development_dependency "hnswlib", "~> 0.8.1"
  spec.add_development_dependency "hugging-face", "~> 0.3.4"
  spec.add_development_dependency "milvus", "~> 0.10.3"
  spec.add_development_dependency "llama_cpp", "~> 0.9.4"
  spec.add_development_dependency "nokogiri", "~> 1.13"
  spec.add_development_dependency "mail", "~> 2.8"
  spec.add_development_dependency "mistral-ai"
  spec.add_development_dependency "pg", "~> 1.5"
  spec.add_development_dependency "pgvector", "~> 0.2.1"
  spec.add_development_dependency "pdf-reader", "~> 2.0"
  spec.add_development_dependency "pinecone", "~> 0.1.6"
  spec.add_development_dependency "replicate-ruby", "~> 0.2.2"
  spec.add_development_dependency "qdrant-ruby", "~> 0.9.8"
  spec.add_development_dependency "roo", "~> 2.10.0"
  spec.add_development_dependency "roo-xls", "~> 1.2.0"
  spec.add_development_dependency "ruby-openai", "~> 7.1.0"
  spec.add_development_dependency "safe_ruby", "~> 1.0.4"
  spec.add_development_dependency "sequel", "~> 5.87.0"
  spec.add_development_dependency "weaviate-ruby", "~> 0.9.2"
  spec.add_development_dependency "wikipedia-client", "~> 1.17.0"
  spec.add_development_dependency "power_point_pptx", "~> 0.1.0"
end<|MERGE_RESOLUTION|>--- conflicted
+++ resolved
@@ -28,12 +28,8 @@
   # dependencies
   # Not sure if we should require this as it only applies to OpenAI usecase.
   spec.add_dependency "baran", "~> 0.1.9"
-<<<<<<< HEAD
+  spec.add_dependency "csv"
   spec.add_dependency "json-schema", ">= 4", "< 6"
-=======
-  spec.add_dependency "csv"
-  spec.add_dependency "json-schema", "~> 4"
->>>>>>> f474be64
   spec.add_dependency "zeitwerk", "~> 2.5"
   spec.add_dependency "pragmatic_segmenter", "~> 0.3.0"
   spec.add_dependency "matrix"
