PATH
  remote: .
  specs:
    langchainrb (0.6.16)
      baran (~> 0.1.9)
      colorize (~> 0.8.1)
      json-schema (~> 4.0.0)
      pragmatic_segmenter (~> 0.3.0)
      tiktoken_ruby (~> 0.0.5)
      zeitwerk (= 2.6.11)

GEM
  remote: https://rubygems.org/
  specs:
    Ascii85 (1.0.3)
    actionpack (7.0.8)
      actionview (= 7.0.8)
      activesupport (= 7.0.8)
      rack (~> 2.0, >= 2.2.4)
      rack-test (>= 0.6.3)
      rails-dom-testing (~> 2.0)
      rails-html-sanitizer (~> 1.0, >= 1.2.0)
    actionview (7.0.8)
      activesupport (= 7.0.8)
      builder (~> 3.1)
      erubi (~> 1.4)
      rails-dom-testing (~> 2.0)
      rails-html-sanitizer (~> 1.1, >= 1.2.0)
    activesupport (7.0.8)
      concurrent-ruby (~> 1.0, >= 1.0.2)
      i18n (>= 1.6, < 2)
      minitest (>= 5.1)
      tzinfo (~> 2.0)
    addressable (2.8.4)
      public_suffix (>= 2.0.2, < 6.0)
    afm (0.2.2)
    ai21 (0.2.1)
    anthropic (0.1.0)
      faraday (>= 1)
      faraday-multipart (>= 1)
    ast (2.4.2)
    baran (0.1.9)
    builder (3.2.4)
    byebug (11.1.3)
    childprocess (4.1.0)
    chroma-db (0.6.0)
      dry-monads (~> 1.6)
      ruby-next (>= 0.15.0)
    coderay (1.1.3)
    cohere-ruby (0.9.6)
      faraday (>= 2.0.1, < 3.0)
    colorize (0.8.1)
    concurrent-ruby (1.2.2)
    crass (1.0.6)
    diff-lcs (1.5.0)
    docx (0.8.0)
      nokogiri (~> 1.13, >= 1.13.0)
      rubyzip (~> 2.0)
    dotenv (2.7.6)
    dotenv-rails (2.7.6)
      dotenv (= 2.7.6)
      railties (>= 3.2)
    dry-configurable (1.0.1)
      dry-core (~> 1.0, < 2)
      zeitwerk (~> 2.6)
    dry-core (1.0.0)
      concurrent-ruby (~> 1.0)
      zeitwerk (~> 2.6)
    dry-inflector (1.0.0)
    dry-initializer (3.1.1)
    dry-logic (1.5.0)
      concurrent-ruby (~> 1.0)
      dry-core (~> 1.0, < 2)
      zeitwerk (~> 2.6)
    dry-monads (1.6.0)
      concurrent-ruby (~> 1.0)
      dry-core (~> 1.0, < 2)
      zeitwerk (~> 2.6)
    dry-schema (1.13.1)
      concurrent-ruby (~> 1.0)
      dry-configurable (~> 1.0, >= 1.0.1)
      dry-core (~> 1.0, < 2)
      dry-initializer (~> 3.0)
      dry-logic (>= 1.4, < 2)
      dry-types (>= 1.7, < 2)
      zeitwerk (~> 2.6)
    dry-struct (1.6.0)
      dry-core (~> 1.0, < 2)
      dry-types (>= 1.7, < 2)
      ice_nine (~> 0.11)
      zeitwerk (~> 2.6)
    dry-types (1.7.1)
      concurrent-ruby (~> 1.0)
      dry-core (~> 1.0)
      dry-inflector (~> 1.0)
      dry-logic (~> 1.4)
      zeitwerk (~> 2.6)
    dry-validation (1.10.0)
      concurrent-ruby (~> 1.0)
      dry-core (~> 1.0, < 2)
      dry-initializer (~> 3.0)
      dry-schema (>= 1.12, < 2)
      zeitwerk (~> 2.6)
    elastic-transport (8.0.0)
      faraday (~> 1)
      multi_json
    elasticsearch (8.0.1)
      elastic-transport (= 8.0.0)
      elasticsearch-api (= 8.0.1)
    elasticsearch-api (8.0.1)
      multi_json
    eqn (1.6.5)
      treetop (>= 1.2.0)
    erubi (1.12.0)
    faraday (2.7.10)
      faraday-net_http (>= 2.0, < 3.1)
      ruby2_keywords (>= 0.0.4)
    faraday-multipart (1.0.4)
      multipart-post (~> 2)
    faraday-net_http (3.0.2)
    faraday-retry (1.0.3)
    google_palm_api (0.1.3)
      faraday (>= 2.0.1, < 3.0)
    google_search_results (2.0.1)
    graphlient (0.7.0)
      faraday (~> 2.0)
      graphql-client
    graphql (2.1.0)
    graphql-client (0.18.0)
      activesupport (>= 3.0)
      graphql
    hashery (2.1.2)
    hashie (5.0.0)
    hnswlib (0.8.1)
    httparty (0.21.0)
      mini_mime (>= 1.0.0)
      multi_xml (>= 0.5.2)
    hugging-face (0.3.4)
      faraday (>= 1.0)
    i18n (1.14.1)
      concurrent-ruby (~> 1.0)
    ice_nine (0.11.2)
    json (2.6.3)
    json-schema (4.0.0)
      addressable (>= 2.8)
    language_server-protocol (3.17.0.3)
    lint_roller (1.0.0)
    llama_cpp (0.3.7)
    loofah (2.21.1)
      crass (~> 1.0.2)
      nokogiri (>= 1.5.9)
    method_source (1.0.0)
    milvus (0.9.2)
      faraday (>= 2.0.1, < 3)
    mini_mime (1.1.2)
    mini_portile2 (2.8.2)
<<<<<<< HEAD
    minitest (5.18.0)
    multi_json (1.15.0)
=======
    minitest (5.20.0)
>>>>>>> e2267bd3
    multi_xml (0.6.0)
    multipart-post (2.3.0)
    nokogiri (1.14.3)
      mini_portile2 (~> 2.8.0)
      racc (~> 1.4)
    nokogiri (1.14.3-arm64-darwin)
      racc (~> 1.4)
    nokogiri (1.14.3-x86_64-darwin)
      racc (~> 1.4)
    nokogiri (1.14.3-x86_64-linux)
      racc (~> 1.4)
    open-weather-ruby-client (0.4.0)
      activesupport
      faraday (>= 2.0.1)
      faraday-multipart
      hashie
    parallel (1.23.0)
    parser (3.2.2.1)
      ast (~> 2.4.1)
    pdf-reader (1.4.1)
      Ascii85 (~> 1.0.0)
      afm (~> 0.2.1)
      hashery (~> 2.0)
      ruby-rc4
      ttfunk
    pg (1.5.3)
    pgvector (0.2.1)
    pinecone (0.1.71)
      dry-struct (~> 1.6.0)
      dry-validation (~> 1.10.0)
      httparty (~> 0.21.0)
    polyglot (0.3.5)
    pragmatic_segmenter (0.3.23)
      unicode
    pry (0.14.2)
      coderay (~> 1.1)
      method_source (~> 1.0)
    pry-byebug (3.10.1)
      byebug (~> 11.0)
      pry (>= 0.13, < 0.15)
    public_suffix (5.0.1)
    qdrant-ruby (0.9.4)
      faraday (>= 2.0.1, < 3)
    racc (1.6.2)
    rack (2.2.7)
    rack-test (2.1.0)
      rack (>= 1.3)
    rails-dom-testing (2.0.3)
      activesupport (>= 4.2.0)
      nokogiri (>= 1.6)
    rails-html-sanitizer (1.5.0)
      loofah (~> 2.19, >= 2.19.1)
    railties (7.0.8)
      actionpack (= 7.0.8)
      activesupport (= 7.0.8)
      method_source
      rake (>= 12.2)
      thor (~> 1.0)
      zeitwerk (~> 2.5)
    rainbow (3.1.1)
    rake (13.0.6)
    rb_sys (0.9.82)
    rdiscount (2.2.7)
    regexp_parser (2.8.0)
    replicate-ruby (0.2.3)
      addressable
      faraday (>= 1.0)
      faraday-multipart
      faraday-retry
    rexml (3.2.5)
    roo (2.10.0)
      nokogiri (~> 1)
      rubyzip (>= 1.3.0, < 3.0.0)
    rspec (3.12.0)
      rspec-core (~> 3.12.0)
      rspec-expectations (~> 3.12.0)
      rspec-mocks (~> 3.12.0)
    rspec-core (3.12.2)
      rspec-support (~> 3.12.0)
    rspec-expectations (3.12.3)
      diff-lcs (>= 1.2.0, < 2.0)
      rspec-support (~> 3.12.0)
    rspec-mocks (3.12.5)
      diff-lcs (>= 1.2.0, < 2.0)
      rspec-support (~> 3.12.0)
    rspec-support (3.12.0)
    rubocop (1.50.2)
      json (~> 2.3)
      parallel (~> 1.10)
      parser (>= 3.2.0.0)
      rainbow (>= 2.2.2, < 4.0)
      regexp_parser (>= 1.8, < 3.0)
      rexml (>= 3.2.5, < 4.0)
      rubocop-ast (>= 1.28.0, < 2.0)
      ruby-progressbar (~> 1.7)
      unicode-display_width (>= 2.4.0, < 3.0)
    rubocop-ast (1.28.1)
      parser (>= 3.2.1.0)
    rubocop-performance (1.16.0)
      rubocop (>= 1.7.0, < 2.0)
      rubocop-ast (>= 0.4.0)
    ruby-next (0.15.3)
      ruby-next-core (= 0.15.3)
      ruby-next-parser (>= 3.1.1.0)
      unparser (~> 0.6.0)
    ruby-next-core (0.15.3)
    ruby-next-parser (3.1.1.3)
      parser (>= 3.0.3.1)
    ruby-openai (4.1.0)
      faraday (>= 1)
      faraday-multipart (>= 1)
    ruby-progressbar (1.13.0)
    ruby-rc4 (0.1.5)
    ruby2_keywords (0.0.5)
    rubyzip (2.3.2)
    safe_ruby (1.0.4)
      childprocess (>= 0.3.9)
    sequel (5.68.0)
    standard (1.28.2)
      language_server-protocol (~> 3.17.0.2)
      lint_roller (~> 1.0)
      rubocop (~> 1.50.2)
      standard-custom (~> 1.0.0)
      standard-performance (~> 1.0.1)
    standard-custom (1.0.0)
      lint_roller (~> 1.0)
    standard-performance (1.0.1)
      lint_roller (~> 1.0)
      rubocop-performance (~> 1.16.0)
    standardrb (1.0.1)
      standard
    thor (1.2.1)
    tiktoken_ruby (0.0.6)
      rb_sys (~> 0.9.68)
    tiktoken_ruby (0.0.6-arm64-darwin)
    tiktoken_ruby (0.0.6-x86_64-darwin)
    tiktoken_ruby (0.0.6-x86_64-linux)
    treetop (1.6.12)
      polyglot (~> 0.3)
    ttfunk (1.7.0)
    tzinfo (2.0.6)
      concurrent-ruby (~> 1.0)
    unicode (0.4.4.4)
    unicode-display_width (2.4.2)
    unparser (0.6.8)
      diff-lcs (~> 1.3)
      parser (>= 3.2.0)
    weaviate-ruby (0.8.7)
      faraday (>= 2.0.1, < 3.0)
      graphlient (~> 0.7.0)
    wikipedia-client (1.17.0)
      addressable (~> 2.7)
    yard (0.9.34)
    zeitwerk (2.6.11)

PLATFORMS
  arm64-darwin-21
  arm64-darwin-22
  ruby
  x86_64-darwin-19
  x86_64-darwin-22
  x86_64-linux

DEPENDENCIES
  ai21 (~> 0.2.1)
  anthropic (~> 0.1.0)
  chroma-db (~> 0.6.0)
  cohere-ruby (~> 0.9.6)
  docx (~> 0.8.0)
  dotenv-rails (~> 2.7.6)
  elasticsearch (~> 8.0.0)
  eqn (~> 1.6.5)
  google_palm_api (~> 0.1.3)
  google_search_results (~> 2.0.0)
  hnswlib (~> 0.8.1)
  hugging-face (~> 0.3.4)
  langchainrb!
  llama_cpp (~> 0.3.7)
  milvus (~> 0.9.2)
  nokogiri (~> 1.13)
  open-weather-ruby-client (~> 0.4.0)
  pdf-reader (~> 1.4)
  pg (~> 1.5)
  pgvector (~> 0.2.1)
  pinecone (~> 0.1.6)
  pry-byebug (~> 3.10.0)
  qdrant-ruby (~> 0.9.4)
  rake (~> 13.0)
  rdiscount (~> 2.2.7)
  replicate-ruby (~> 0.2.2)
  roo (~> 2.10.0)
  rspec (~> 3.0)
  rubocop
  ruby-openai (~> 4.1.0)
  safe_ruby (~> 1.0.4)
  sequel (~> 5.68.0)
  standardrb
  weaviate-ruby (~> 0.8.7)
  wikipedia-client (~> 1.17.0)
  yard (~> 0.9.34)

BUNDLED WITH
   2.3.22<|MERGE_RESOLUTION|>--- conflicted
+++ resolved
@@ -154,12 +154,8 @@
       faraday (>= 2.0.1, < 3)
     mini_mime (1.1.2)
     mini_portile2 (2.8.2)
-<<<<<<< HEAD
-    minitest (5.18.0)
     multi_json (1.15.0)
-=======
     minitest (5.20.0)
->>>>>>> e2267bd3
     multi_xml (0.6.0)
     multipart-post (2.3.0)
     nokogiri (1.14.3)
