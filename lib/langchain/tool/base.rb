--- conflicted
+++ resolved
@@ -71,7 +71,6 @@
       method_annotations
     end
 
-<<<<<<< HEAD
     # Returns the tool as a list of Google Gemini formatted functions
     #
     # @return [Array<Hash>] List of hashes representing the tool as Google Gemini formatted functions
@@ -82,17 +81,6 @@
       end
     end
 
-    # Executes the tool and returns the answer
-    #
-    # @param input [String] input to the tool
-    # @return [String] answer
-    # @raise NotImplementedError when not implemented
-    def execute(input:)
-      raise NotImplementedError, "Your tool must implement the `#execute(input:)` method that returns a string"
-    end
-
-=======
->>>>>>> ebcb9c18
     # Return tool's method annotations as JSON
     #
     # @return [Hash] Tool's method annotations
