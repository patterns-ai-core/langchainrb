--- conflicted
+++ resolved
@@ -1,9 +1,5 @@
 # frozen_string_literal: true
 
 module Langchain
-<<<<<<< HEAD
-  VERSION = "0.8.3"
-=======
   VERSION = "0.9.0"
->>>>>>> 76ce6332
 end