# frozen_string_literal: true

require "securerandom"
require "timeout"

module Langchain::Vectorsearch
  #
  # Wrapper around Epsilla client library
  #
  # Gem requirements:
  #     gem "epsilla-ruby", "~> 0.0.3"
  #
  # Usage:
  #     epsilla = Langchain::Vectorsearch::Epsilla.new(url:, db_name:, db_path:, index_name:, llm:)
  #
<<<<<<< HEAD
=======
  # @deprecated Use other vector storage engines.
  #
>>>>>>> 99c5a5b3
  class Epsilla < Base
    # Initialize Epsilla client
    # @param url [String] URL to connect to the Epsilla db instance, protocol://host:port
    # @param db_name [String] The name of the database to use
    # @param db_path [String] The path to the database to use
    # @param index_name [String] The name of the Epsilla table to use
    # @param llm [Object] The LLM client to use
    def initialize(url:, db_name:, db_path:, index_name:, llm:)
      Langchain.logger.warn "DEPRECATED: `Langchain::Vectorsearch::Epsilla` is deprecated, and will be removed in the next major version. Please use other vector storage engines."

      depends_on "epsilla-ruby", req: "epsilla"

      uri = URI.parse(url)
      protocol = uri.scheme
      host = uri.host
      port = uri.port

      @client = ::Epsilla::Client.new(protocol, host, port)

      Timeout.timeout(5) do
        status_code, response = @client.database.load_db(db_name, db_path)

        if status_code != 200
          if status_code == 409 || (status_code == 500 && response["message"].include?("already loaded"))
            # When db is already loaded, Epsilla may return HTTP 409 Conflict.
            # This behavior is changed in https://github.com/epsilla-cloud/vectordb/pull/95
            # Old behavior (HTTP 500) is preserved for backwards compatibility.
            # It does not prevent us from using the db.
            Langchain.logger.debug("#{self.class} - Database already loaded")
          else
            raise "Failed to load database: #{response}"
          end
        end
      end

      @client.database.use_db(db_name)

      @db_name = db_name
      @db_path = db_path
      @table_name = index_name

      @vector_dimensions = llm.default_dimensions

      super(llm: llm)
    end

    # Create a table using the index_name passed in the constructor
    def create_default_schema
      status_code, response = @client.database.create_table(@table_name, [
        {"name" => "ID", "dataType" => "STRING", "primaryKey" => true},
        {"name" => "Doc", "dataType" => "STRING"},
        {"name" => "Embedding", "dataType" => "VECTOR_FLOAT", "dimensions" => @vector_dimensions}
      ])
      raise "Failed to create table: #{response}" if status_code != 200

      response
    end

    # Drop the table using the index_name passed in the constructor
    def destroy_default_schema
      status_code, response = @client.database.drop_table(@table_name)
      raise "Failed to drop table: #{response}" if status_code != 200

      response
    end

    # Add a list of texts to the database
    # @param texts [Array<String>] The list of texts to add
    # @param ids [Array<String>] The unique ids to add to the index, in the same order as the texts; if nil, it will be random uuids
    def add_texts(texts:, ids: nil)
      validated_ids = ids
      if ids.nil?
        validated_ids = texts.map { SecureRandom.uuid }
      elsif ids.length != texts.length
        raise "The number of ids must match the number of texts"
      end

      data = texts.map.with_index do |text, idx|
        {Doc: text, Embedding: llm.embed(text: text).embedding, ID: validated_ids[idx]}
      end

      status_code, response = @client.database.insert(@table_name, data)
      raise "Failed to insert texts: #{response}" if status_code != 200
      JSON.parse(response)
    end

    # Search for similar texts
    # @param query [String] The text to search for
    # @param k [Integer] The number of results to return
    # @return [String] The response from the server
    def similarity_search(query:, k: 4)
      embedding = llm.embed(text: query).embedding

      similarity_search_by_vector(
        embedding: embedding,
        k: k
      )
    end

    # Search for entries by embedding
    # @param embedding [Array<Float>] The embedding to search for
    # @param k [Integer] The number of results to return
    # @return [String] The response from the server
    def similarity_search_by_vector(embedding:, k: 4)
      status_code, response = @client.database.query(@table_name, "Embedding", embedding, ["Doc"], k, false)
      raise "Failed to do similarity search: #{response}" if status_code != 200

      data = JSON.parse(response)["result"]
      data.map { |result| result["Doc"] }
    end

    # Ask a question and return the answer
    # @param question [String] The question to ask
    # @param k [Integer] The number of results to have in context
    # @yield [String] Stream responses back one String at a time
    # @return [String] The answer to the question
    def ask(question:, k: 4, &block)
      search_results = similarity_search(query: question, k: k)

      context = search_results.map do |result|
        result.to_s
      end
      context = context.join("\n---\n")

      prompt = generate_rag_prompt(question: question, context: context)

      messages = [{role: "user", content: prompt}]
      response = llm.chat(messages: messages, &block)

      response.context = context
      response
    end
  end
end<|MERGE_RESOLUTION|>--- conflicted
+++ resolved
@@ -13,11 +13,8 @@
   # Usage:
   #     epsilla = Langchain::Vectorsearch::Epsilla.new(url:, db_name:, db_path:, index_name:, llm:)
   #
-<<<<<<< HEAD
-=======
   # @deprecated Use other vector storage engines.
   #
->>>>>>> 99c5a5b3
   class Epsilla < Base
     # Initialize Epsilla client
     # @param url [String] URL to connect to the Epsilla db instance, protocol://host:port
