# frozen_string_literal: true

module Langchain::LLM
  # LLM interface for Aws Bedrock APIs: https://docs.aws.amazon.com/bedrock/
  #
  # Gem requirements:
  #    gem 'aws-sdk-bedrockruntime', '~> 1.1'
  #
  # Usage:
  #    llm = Langchain::LLM::AwsBedrock.new(default_options: {})
  #
  class AwsBedrock < Base
    DEFAULTS = {
<<<<<<< HEAD
      chat_completion_model_name: "anthropic.claude-3-5-sonnet-20240620-v1:0",
      completion_model_name: "anthropic.claude-v2:1",
      embeddings_model_name: "amazon.titan-embed-text-v1",
=======
      chat_model: "anthropic.claude-v2",
      completion_model: "anthropic.claude-v2",
      embedding_model: "amazon.titan-embed-text-v1",
>>>>>>> 7baf6439
      max_tokens_to_sample: 300,
      temperature: 1,
      top_k: 250,
      top_p: 0.999,
      stop_sequences: ["\n\nHuman:"],
      return_likelihoods: "NONE"
    }.freeze

    attr_reader :client, :defaults

    SUPPORTED_COMPLETION_PROVIDERS = %i[
      anthropic
      ai21
      cohere
      meta
    ].freeze

    SUPPORTED_CHAT_COMPLETION_PROVIDERS = %i[
      anthropic
      ai21
      mistral
    ].freeze

    SUPPORTED_EMBEDDING_PROVIDERS = %i[
      amazon
      cohere
    ].freeze

    def initialize(aws_client_options: {}, default_options: {})
      depends_on "aws-sdk-bedrockruntime", req: "aws-sdk-bedrockruntime"

      @client = ::Aws::BedrockRuntime::Client.new(**aws_client_options)
      @defaults = DEFAULTS.merge(default_options)

      chat_parameters.update(
        model: {default: @defaults[:chat_model]},
        temperature: {},
        max_tokens: {default: @defaults[:max_tokens_to_sample]},
        metadata: {},
        system: {}
      )
      chat_parameters.ignore(:n, :user)
      chat_parameters.remap(stop: :stop_sequences)
    end

    #
    # Generate an embedding for a given text
    #
    # @param text [String] The text to generate an embedding for
    # @param params extra parameters passed to Aws::BedrockRuntime::Client#invoke_model
    # @return [Langchain::LLM::AwsTitanResponse] Response object
    #
    def embed(text:, **params)
      raise "Completion provider #{embedding_provider} is not supported." unless SUPPORTED_EMBEDDING_PROVIDERS.include?(embedding_provider)

      parameters = compose_embedding_parameters params.merge(text:)

      response = client.invoke_model({
        model_id: @defaults[:embedding_model],
        body: parameters.to_json,
        content_type: "application/json",
        accept: "application/json"
      })

      parse_embedding_response response
    end

    #
    # Generate a completion for a given prompt
    #
    # @param prompt [String] The prompt to generate a completion for
    # @param params  extra parameters passed to Aws::BedrockRuntime::Client#invoke_model
    # @return [Langchain::LLM::AnthropicResponse], [Langchain::LLM::CohereResponse] or [Langchain::LLM::AI21Response] Response object
    #
    def complete(
      prompt:,
      model: @defaults[:completion_model_name],
      **params
    )
      raise "Completion provider #{completion_provider} is not supported." unless SUPPORTED_COMPLETION_PROVIDERS.include?(provider_name(model))

<<<<<<< HEAD
      parameters = compose_parameters(params, model)
=======
      raise "Model #{@defaults[:completion_model]} only supports #chat." if @defaults[:completion_model].include?("claude-3")

      parameters = compose_parameters params
>>>>>>> 7baf6439

      parameters[:prompt] = wrap_prompt prompt

      response = client.invoke_model({
<<<<<<< HEAD
        model_id: model,
=======
        model_id: @defaults[:completion_model],
>>>>>>> 7baf6439
        body: parameters.to_json,
        content_type: "application/json",
        accept: "application/json"
      })

      parse_response(response, model)
    end

    # Generate a chat completion for a given prompt
    # Currently only configured to work with the Anthropic provider and
    # the claude-3 model family
    #
    # @param [Hash] params unified chat parmeters from [Langchain::LLM::Parameters::Chat::SCHEMA]
    # @option params [Array<String>] :messages The messages to generate a completion for
    # @option params [String] :system The system prompt to provide instructions
    # @option params [String] :model The model to use for completion defaults to @defaults[:chat_model]
    # @option params [Integer] :max_tokens The maximum number of tokens to generate defaults to @defaults[:max_tokens_to_sample]
    # @option params [Array<String>] :stop The stop sequences to use for completion
    # @option params [Array<String>] :stop_sequences The stop sequences to use for completion
    # @option params [Float] :temperature The temperature to use for completion
    # @option params [Float] :top_p Use nucleus sampling.
    # @option params [Integer] :top_k Only sample from the top K options for each subsequent token
    # @yield [Hash] Provides chunks of the response as they are received
    # @return [Langchain::LLM::AnthropicResponse] Response object
    def chat(params = {}, &block)
      parameters = chat_parameters.to_params(params)
      parameters = compose_parameters(parameters, parameters[:model])

      unless SUPPORTED_CHAT_COMPLETION_PROVIDERS.include?(provider_name(parameters[:model]))
        raise "Chat provider #{parameters[:model]} is not supported."
      end

      if block
        response_chunks = []

        client.invoke_model_with_response_stream(
          model_id: parameters[:model],
          body: parameters.except(:model).to_json,
          content_type: "application/json",
          accept: "application/json"
        ) do |stream|
          stream.on_event do |event|
            chunk = JSON.parse(event.bytes)
            response_chunks << chunk

            yield chunk
          end
        end

        response_from_chunks(response_chunks)
      else
        response = client.invoke_model({
          model_id: parameters[:model],
          body: parameters.except(:model).to_json,
          content_type: "application/json",
          accept: "application/json"
        })

        parse_response(response, parameters[:model])
      end
    end

    private

    def parse_model_id(model_id)
      model_id
        .gsub("us.", "") # Meta append "us." to their model ids
        .split(".")
    end

    def provider_name(model_id)
      parse_model_id(model_id).first.to_sym
    end

    def model_name(model_id)
      parse_model_id(model_id).last
    end

    def completion_provider
      @defaults[:completion_model].split(".").first.to_sym
    end

    def embedding_provider
      @defaults[:embedding_model].split(".").first.to_sym
    end

    def wrap_prompt(prompt)
      if completion_provider == :anthropic
        "\n\nHuman: #{prompt}\n\nAssistant:"
      else
        prompt
      end
    end

    def max_tokens_key
      if completion_provider == :anthropic
        :max_tokens_to_sample
      elsif completion_provider == :cohere
        :max_tokens
      elsif completion_provider == :ai21
        :maxTokens
      end
    end

    def compose_parameters(params, model_id)
      if provider_name(model_id) == :anthropic
        compose_parameters_anthropic(params)
      elsif provider_name(model_id) == :cohere
        compose_parameters_cohere(params)
      elsif provider_name(model_id) == :ai21
        params
      elsif provider_name(model_id) == :meta
        params
      elsif provider_name(model_id) == :mistral
        params
      end
    end

    def compose_embedding_parameters(params)
      if embedding_provider == :amazon
        compose_embedding_parameters_amazon params
      elsif embedding_provider == :cohere
        compose_embedding_parameters_cohere params
      end
    end

    def parse_response(response, model_id)
      if provider_name(model_id) == :anthropic
        Langchain::LLM::AnthropicResponse.new(JSON.parse(response.body.string))
      elsif provider_name(model_id) == :cohere
        Langchain::LLM::CohereResponse.new(JSON.parse(response.body.string))
      elsif provider_name(model_id) == :ai21
        Langchain::LLM::AI21Response.new(JSON.parse(response.body.string, symbolize_names: true))
      elsif provider_name(model_id) == :meta
        Langchain::LLM::AwsBedrockMetaResponse.new(JSON.parse(response.body.string))
      elsif provider_name(model_id) == :mistral
        Langchain::LLM::MistralAIResponse.new(JSON.parse(response.body.string))
      end
    end

    def parse_embedding_response(response)
      json_response = JSON.parse(response.body.string)

      if embedding_provider == :amazon
        Langchain::LLM::AwsTitanResponse.new(json_response)
      elsif embedding_provider == :cohere
        Langchain::LLM::CohereResponse.new(json_response)
      end
    end

    def compose_embedding_parameters_amazon(params)
      default_params = @defaults.merge(params)

      {
        inputText: default_params[:text],
        dimensions: default_params[:dimensions],
        normalize: default_params[:normalize]
      }.compact
    end

    def compose_embedding_parameters_cohere(params)
      default_params = @defaults.merge(params)

      {
        texts: [default_params[:text]],
        truncate: default_params[:truncate],
        input_type: default_params[:input_type],
        embedding_types: default_params[:embedding_types]
      }.compact
    end

    def compose_parameters_cohere(params)
      default_params = @defaults.merge(params)

      {
        max_tokens: default_params[:max_tokens_to_sample],
        temperature: default_params[:temperature],
        p: default_params[:top_p],
        k: default_params[:top_k],
        stop_sequences: default_params[:stop_sequences]
      }
    end

    def compose_parameters_anthropic(params)
      params.merge(anthropic_version: "bedrock-2023-05-31")
    end

    def response_from_chunks(chunks)
      raw_response = {}

      chunks.group_by { |chunk| chunk["type"] }.each do |type, chunks|
        case type
        when "message_start"
          raw_response = chunks.first["message"]
        when "content_block_start"
          raw_response["content"] = chunks.map { |chunk| chunk["content_block"] }
        when "content_block_delta"
          chunks.group_by { |chunk| chunk["index"] }.each do |index, deltas|
            deltas.group_by { |delta| delta.dig("delta", "type") }.each do |type, deltas|
              case type
              when "text_delta"
                raw_response["content"][index]["text"] = deltas.map { |delta| delta.dig("delta", "text") }.join
              when "input_json_delta"
                json_string = deltas.map { |delta| delta.dig("delta", "partial_json") }.join
                raw_response["content"][index]["input"] = json_string.empty? ? {} : JSON.parse(json_string)
              end
            end
          end
        when "message_delta"
          chunks.each do |chunk|
            raw_response = raw_response.merge(chunk["delta"])
            raw_response["usage"] = raw_response["usage"].merge(chunk["usage"]) if chunk["usage"]
          end
        end
      end

      Langchain::LLM::AnthropicResponse.new(raw_response)
    end
  end
end<|MERGE_RESOLUTION|>--- conflicted
+++ resolved
@@ -11,15 +11,9 @@
   #
   class AwsBedrock < Base
     DEFAULTS = {
-<<<<<<< HEAD
-      chat_completion_model_name: "anthropic.claude-3-5-sonnet-20240620-v1:0",
-      completion_model_name: "anthropic.claude-v2:1",
-      embeddings_model_name: "amazon.titan-embed-text-v1",
-=======
-      chat_model: "anthropic.claude-v2",
-      completion_model: "anthropic.claude-v2",
+      chat_model: "anthropic.claude-3-5-sonnet-20240620-v1:0",
+      completion_model: "anthropic.claude-v2:1",
       embedding_model: "amazon.titan-embed-text-v1",
->>>>>>> 7baf6439
       max_tokens_to_sample: 300,
       temperature: 1,
       top_k: 250,
@@ -96,27 +90,17 @@
     #
     def complete(
       prompt:,
-      model: @defaults[:completion_model_name],
+      model: @defaults[:completion_model],
       **params
     )
-      raise "Completion provider #{completion_provider} is not supported." unless SUPPORTED_COMPLETION_PROVIDERS.include?(provider_name(model))
-
-<<<<<<< HEAD
+      raise "Completion provider #{model} is not supported." unless SUPPORTED_COMPLETION_PROVIDERS.include?(provider_name(model))
+
       parameters = compose_parameters(params, model)
-=======
-      raise "Model #{@defaults[:completion_model]} only supports #chat." if @defaults[:completion_model].include?("claude-3")
-
-      parameters = compose_parameters params
->>>>>>> 7baf6439
 
       parameters[:prompt] = wrap_prompt prompt
 
       response = client.invoke_model({
-<<<<<<< HEAD
         model_id: model,
-=======
-        model_id: @defaults[:completion_model],
->>>>>>> 7baf6439
         body: parameters.to_json,
         content_type: "application/json",
         accept: "application/json"
