--- conflicted
+++ resolved
@@ -6,18 +6,6 @@
 
     attr_reader :client
 
-<<<<<<< HEAD
-=======
-    # Currently supported LLMs
-    LLMS = {
-      cohere: "Cohere",
-      google_palm: "GooglePalm",
-      huggingface: "HuggingFace",
-      openai: "OpenAI",
-      replicate: "Replicate"
-    }.freeze
-
->>>>>>> 505a30b8
     def default_dimension
       self.class.const_get(:DEFAULTS).dig(:dimension)
     end
