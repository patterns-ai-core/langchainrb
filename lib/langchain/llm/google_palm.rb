--- conflicted
+++ resolved
@@ -11,8 +11,6 @@
   #     google_palm = Langchain::LLM::GooglePalm.new(api_key: "YOUR_API_KEY")
   #
   class GooglePalm < Base
-<<<<<<< HEAD
-=======
     #
     # Wrapper around the Google PaLM (Pathways Language Model) APIs.
     #
@@ -22,7 +20,6 @@
     # google_palm = Langchain::LLM::GooglePalm.new(api_key: "YOUR_API_KEY")
     #
 
->>>>>>> a0e2a7bc
     DEFAULTS = {
       temperature: 0.0,
       dimension: 768 # This is what the `embedding-gecko-001` model generates
@@ -79,11 +76,8 @@
     # Generate a chat completion for a given prompt
     #
     # @param prompt [String] The prompt to generate a chat completion for
-<<<<<<< HEAD
+    # @param messages [Array] The messages that have been sent in the conversation
     # @param params extra parameters passed to GooglePalmAPI::Client#generate_chat_message
-=======
-    # @param messages [Array] The messages that have been sent in the conversation
->>>>>>> a0e2a7bc
     # @return [String] The chat completion
     #
     def chat(prompt: "", messages: [], **params)
