--- conflicted
+++ resolved
@@ -126,14 +126,7 @@
 
       parameters.delete(:max_tokens) if parameters.key?(:functions)
       response = client.chat(parameters: parameters)
-<<<<<<< HEAD
-      raise "Chat completion failed: #{response}" if !response.empty? && response.dig("error")
-      
-=======
-
       raise Langchain::LLM::ApiError.new "Chat completion failed: #{response.dig("error", "message")}" if !response.empty? && response.dig("error")
-
->>>>>>> 016f252f
       unless streaming
         return response.dig("choices", 0, "message", "content") if !complete_chunk
         return response if complete_chunk
