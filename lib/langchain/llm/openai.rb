# frozen_string_literal: true

module Langchain::LLM
  # LLM interface for OpenAI APIs: https://platform.openai.com/overview
  #
  # Gem requirements:
  #    gem "ruby-openai", "~> 6.3.0"
  #
  # Usage:
  #    openai = Langchain::LLM::OpenAI.new(
  #      api_key: ENV["OPENAI_API_KEY"],
  #      llm_options: {}, # Available options: https://github.com/alexrudall/ruby-openai/blob/main/lib/openai/client.rb#L5-L13
  #      default_options: {}
  #    )
  class OpenAI < Base
    DEFAULTS = {
      n: 1,
      temperature: 0.0,
      chat_completion_model_name: "gpt-3.5-turbo",
<<<<<<< HEAD
      embeddings_model_name: "text-embedding-ada-002",
      dimension: 1536,
      token_counter: :tiktoken
=======
      embeddings_model_name: "text-embedding-ada-002"
    }.freeze

    EMBEDDING_SIZES = {
      "text-embedding-ada-002": 1536,
      "text-embedding-3-large": 3072,
      "text-embedding-3-small": 1536
>>>>>>> b1fcb831
    }.freeze

    LENGTH_VALIDATOR = Langchain::Utils::TokenLength::OpenAIValidator

    attr_reader :defaults

    # Initialize an OpenAI LLM instance
    #
    # @param api_key [String] The API key to use
    # @param llm_options [Hash] Options to pass to the OpenAI::Client constructor
    # @param default_options [Hash] Options to customize the default behavior of the LLM
    def initialize(api_key:, llm_options: {}, default_options: {})
      depends_on "ruby-openai", req: "openai"

      @client = ::OpenAI::Client.new(access_token: api_key, **llm_options)

      @defaults = DEFAULTS.merge(default_options)
    end

    # Generate an embedding for a given text
    #
    # @param text [String] The text to generate an embedding for
    # @param model [String] ID of the model to use
    # @param encoding_format [String] The format to return the embeddings in. Can be either float or base64.
    # @param user [String] A unique identifier representing your end-user
    # @return [Langchain::LLM::OpenAIResponse] Response object
    def embed(
      text:,
      model: defaults[:embeddings_model_name],
      encoding_format: nil,
      user: nil
    )
      raise ArgumentError.new("text argument is required") if text.empty?
      raise ArgumentError.new("model argument is required") if model.empty?
      raise ArgumentError.new("encoding_format must be either float or base64") if encoding_format && %w[float base64].include?(encoding_format)

      parameters = {
        input: text,
        model: model,
        dimensions: default_dimension
      }
      parameters[:encoding_format] = encoding_format if encoding_format
      parameters[:user] = user if user

      validate_max_tokens(text, parameters[:model])

      response = with_api_error_handling do
        client.embeddings(parameters: parameters)
      end

      Langchain::LLM::OpenAIResponse.new(response)
    end

    # rubocop:disable Style/ArgumentsForwarding
    # Generate a completion for a given prompt
    #
    # @param prompt [String] The prompt to generate a completion for
    # @param params [Hash] The parameters to pass to the `chat()` method
    # @return [Langchain::LLM::OpenAIResponse] Response object
    def complete(prompt:, **params)
      warn "DEPRECATED: `Langchain::LLM::OpenAI#complete` is deprecated, and will be removed in the next major version. Use `Langchain::LLM::OpenAI#chat` instead."

      if params[:stop_sequences]
        params[:stop] = params.delete(:stop_sequences)
      end
      # Should we still accept the `messages: []` parameter here?
      messages = [{role: "user", content: prompt}]
      chat(messages: messages, **params)
    end
    # rubocop:enable Style/ArgumentsForwarding

    # Generate a chat completion for a given prompt or messages.
    #
    # @param messages [Array<Hash>] List of messages comprising the conversation so far
    # @param model [String] ID of the model to use
    def chat(
      messages: [],
      model: defaults[:chat_completion_model_name],
      frequency_penalty: nil,
      logit_bias: nil,
      logprobs: nil,
      top_logprobs: nil,
      max_tokens: nil,
      n: defaults[:n],
      presence_penalty: nil,
      response_format: nil,
      seed: nil,
      stop: nil,
      stream: nil,
      temperature: defaults[:temperature],
      top_p: nil,
      tools: [],
      tool_choice: nil,
      user: nil,
      &block
    )
      raise ArgumentError.new("messages argument is required") if messages.empty?
      raise ArgumentError.new("model argument is required") if model.empty?
      raise ArgumentError.new("'tool_choice' is only allowed when 'tools' are specified.") if tool_choice && tools.empty?

      parameters = {
        messages: messages,
        model: model
      }
      parameters[:frequency_penalty] = frequency_penalty if frequency_penalty
      parameters[:logit_bias] = logit_bias if logit_bias
      parameters[:logprobs] = logprobs if logprobs
      parameters[:top_logprobs] = top_logprobs if top_logprobs
      # TODO: Fix max_tokens validation to account for tools/functions
      parameters[:max_tokens] = max_tokens if max_tokens # || validate_max_tokens(parameters[:messages], parameters[:model])
      parameters[:n] = n if n
      parameters[:presence_penalty] = presence_penalty if presence_penalty
      parameters[:response_format] = response_format if response_format
      parameters[:seed] = seed if seed
      parameters[:stop] = stop if stop
      parameters[:stream] = stream if stream
      parameters[:temperature] = temperature if temperature
      parameters[:top_p] = top_p if top_p
      parameters[:tools] = tools if tools.any?
      parameters[:tool_choice] = tool_choice if tool_choice
      parameters[:user] = user if user

      # TODO: Clean this part up
      if block
        @response_chunks = []
        parameters[:stream] = proc do |chunk, _bytesize|
          chunk_content = chunk.dig("choices", 0)
          @response_chunks << chunk
          yield chunk_content
        end
      end

      response = with_api_error_handling do
        client.chat(parameters: parameters)
      end

      response = response_from_chunks if block
      reset_response_chunks

      Langchain::LLM::OpenAIResponse.new(response)
    end

    # Generate a summary for a given text
    #
    # @param text [String] The text to generate a summary for
    # @return [String] The summary
    def summarize(text:)
      prompt_template = Langchain::Prompt.load_from_path(
        file_path: Langchain.root.join("langchain/llm/prompts/summarize_template.yaml")
      )
      prompt = prompt_template.format(text: text)

      complete(prompt: prompt)
    end

    def default_dimension
      @defaults[:dimension] || EMBEDDING_SIZES.fetch(defaults[:embeddings_model_name].to_sym)
    end

    private

    attr_reader :response_chunks

    def reset_response_chunks
      @response_chunks = []
    end

    def with_api_error_handling
      response = yield
      return if response.empty?

      raise Langchain::LLM::ApiError.new "OpenAI API error: #{response.dig("error", "message")}" if response&.dig("error")

      response
    end

    def validate_max_tokens(messages, model, max_tokens = nil)
      LENGTH_VALIDATOR.validate_max_tokens!(
        messages, model,
        max_tokens: max_tokens, llm: self,
        token_counter: defaults[:token_counter]
      )
    end

    def response_from_chunks
      grouped_chunks = @response_chunks.group_by { |chunk| chunk.dig("choices", 0, "index") }
      final_choices = grouped_chunks.map do |index, chunks|
        {
          "index" => index,
          "message" => {
            "role" => "assistant",
            "content" => chunks.map { |chunk| chunk.dig("choices", 0, "delta", "content") }.join
          },
          "finish_reason" => chunks.last.dig("choices", 0, "finish_reason")
        }
      end
      @response_chunks.first&.slice("id", "object", "created", "model")&.merge({"choices" => final_choices})
    end
  end
end<|MERGE_RESOLUTION|>--- conflicted
+++ resolved
@@ -17,19 +17,14 @@
       n: 1,
       temperature: 0.0,
       chat_completion_model_name: "gpt-3.5-turbo",
-<<<<<<< HEAD
       embeddings_model_name: "text-embedding-ada-002",
-      dimension: 1536,
       token_counter: :tiktoken
-=======
-      embeddings_model_name: "text-embedding-ada-002"
     }.freeze
 
     EMBEDDING_SIZES = {
       "text-embedding-ada-002": 1536,
       "text-embedding-3-large": 3072,
       "text-embedding-3-small": 1536
->>>>>>> b1fcb831
     }.freeze
 
     LENGTH_VALIDATOR = Langchain::Utils::TokenLength::OpenAIValidator
