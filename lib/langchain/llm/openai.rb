# frozen_string_literal: true

module Langchain::LLM
  # LLM interface for OpenAI APIs: https://platform.openai.com/overview
  #
  # Gem requirements:
  #    gem "ruby-openai", "~> 6.3.0"
  #
  # Usage:
  #    openai = Langchain::LLM::OpenAI.new(
  #      api_key: ENV["OPENAI_API_KEY"],
  #      llm_options: {},
  #      default_options: {}
  #    )
  class OpenAI < Base
    DEFAULTS = {
      n: 1,
      temperature: 0.0,
      chat_completion_model_name: "gpt-3.5-turbo",
      embeddings_model_name: "text-embedding-ada-002",
      dimension: 1536
    }.freeze

    LENGTH_VALIDATOR = Langchain::Utils::TokenLength::OpenAIValidator

    attr_reader :defaults

    # Initialize an OpenAI LLM instance
    #
    # @param api_key [String] The API key to use
    # @param client_options [Hash] Options to pass to the OpenAI::Client constructor
    def initialize(api_key:, llm_options: {}, default_options: {})
      depends_on "ruby-openai", req: "openai"

      @client = ::OpenAI::Client.new(access_token: api_key, **llm_options)

      @defaults = DEFAULTS.merge(default_options)
    end

    # Generate an embedding for a given text
    #
    # @param text [String] The text to generate an embedding for
    # @param model [String] ID of the model to use
    # @param encoding_format [String] The format to return the embeddings in. Can be either float or base64.
    # @param user [String] A unique identifier representing your end-user
    # @return [Langchain::LLM::OpenAIResponse] Response object
    def embed(
      text:,
      model: defaults[:embeddings_model_name],
      encoding_format: nil,
      user: nil
    )
      raise ArgumentError.new("text argument is required") if text.empty?
      raise ArgumentError.new("model argument is required") if model.empty?
      raise ArgumentError.new("encoding_format must be either float or base64") if encoding_format && %w[float base64].include?(encoding_format)

      parameters = {
        input: text,
        model: model
      }
      parameters[:encoding_format] = encoding_format if encoding_format
      parameters[:user] = user if user

      validate_max_tokens(text, parameters[:model])

      response = with_api_error_handling do
        client.embeddings(parameters: parameters)
      end

      Langchain::LLM::OpenAIResponse.new(response)
    end

    # rubocop:disable Style/ArgumentsForwarding
    # Generate a completion for a given prompt
    #
    # @param prompt [String] The prompt to generate a completion for
    # @param params [Hash] The parameters to pass to the `chat()` method
    # @return [Langchain::LLM::OpenAIResponse] Response object
    def complete(prompt:, **params)
<<<<<<< HEAD
=======
      if params[:stop_sequences]
        params[:stop] = params.delete(:stop_sequences)
      end
>>>>>>> 7b8a4bf8
      # Should we still accept the `messages: []` parameter here?
      messages = [{role: "user", content: prompt}]
      chat(messages: messages, **params)
    end
    # rubocop:enable Style/ArgumentsForwarding

    # Generate a chat completion for a given prompt or messages.
    #
    # @param messages [Array<Hash>] List of messages comprising the conversation so far
    # @param model [String] ID of the model to use
    def chat(
      messages: [],
      model: defaults[:chat_completion_model_name],
      frequency_penalty: nil,
      logit_bias: nil,
      logprobs: nil,
      top_logprobs: nil,
      max_tokens: nil,
      n: defaults[:n],
      presence_penalty: nil,
      response_format: nil,
      seed: nil,
      stop: nil,
      stream: nil,
      temperature: defaults[:temperature],
      top_p: nil,
      tools: [],
      tool_choice: nil,
      user: nil,
      &block
    )
      raise ArgumentError.new("messages argument is required") if messages.empty?
      raise ArgumentError.new("model argument is required") if model.empty?
<<<<<<< HEAD
=======
      raise ArgumentError.new("'tool_choice' is only allowed when 'tools' are specified.") if tool_choice && tools.empty?
>>>>>>> 7b8a4bf8

      parameters = {
        messages: messages,
        model: model
      }
      parameters[:frequency_penalty] = frequency_penalty if frequency_penalty
      parameters[:logit_bias] = logit_bias if logit_bias
      parameters[:logprobs] = logprobs if logprobs
      parameters[:top_logprobs] = top_logprobs if top_logprobs
      # TODO: Fix max_tokens validation to account for tools/functions
      parameters[:max_tokens] = max_tokens if max_tokens # || validate_max_tokens(parameters[:messages], parameters[:model])
      parameters[:n] = n if n
      parameters[:presence_penalty] = presence_penalty if presence_penalty
      parameters[:response_format] = response_format if response_format
      parameters[:seed] = seed if seed
      parameters[:stop] = stop if stop
      parameters[:stream] = stream if stream
      parameters[:temperature] = temperature if temperature
      parameters[:top_p] = top_p if top_p
      parameters[:tools] = tools if tools.any?
      parameters[:tool_choice] = tool_choice if tool_choice
      parameters[:user] = user if user

      # TODO: Clean this part up
      if block
        @response_chunks = []
        parameters[:stream] = proc do |chunk, _bytesize|
          chunk_content = chunk.dig("choices", 0)
          @response_chunks << chunk
          yield chunk_content
        end
      end

      response = with_api_error_handling do
        client.chat(parameters: parameters)
      end

      response = response_from_chunks if block
      reset_response_chunks

      Langchain::LLM::OpenAIResponse.new(response)
    end

    # Generate a summary for a given text
    #
    # @param text [String] The text to generate a summary for
    # @return [String] The summary
    def summarize(text:)
      prompt_template = Langchain::Prompt.load_from_path(
        file_path: Langchain.root.join("langchain/llm/prompts/summarize_template.yaml")
      )
      prompt = prompt_template.format(text: text)

      complete(prompt: prompt)
    end

    private

    attr_reader :response_chunks

    def reset_response_chunks
      @response_chunks = []
    end

    def with_api_error_handling
      response = yield
      return if response.empty?

      raise Langchain::LLM::ApiError.new "OpenAI API error: #{response.dig("error", "message")}" if response&.dig("error")

      response
    end

    def validate_max_tokens(messages, model, max_tokens = nil)
      LENGTH_VALIDATOR.validate_max_tokens!(messages, model, max_tokens: max_tokens, llm: self)
    end

    def response_from_chunks
      grouped_chunks = @response_chunks.group_by { |chunk| chunk.dig("choices", 0, "index") }
      final_choices = grouped_chunks.map do |index, chunks|
        {
          "index" => index,
          "message" => {
            "role" => "assistant",
            "content" => chunks.map { |chunk| chunk.dig("choices", 0, "delta", "content") }.join
          },
          "finish_reason" => chunks.last.dig("choices", 0, "finish_reason")
        }
      end
      @response_chunks.first&.slice("id", "object", "created", "model")&.merge({"choices" => final_choices})
    end
  end
end<|MERGE_RESOLUTION|>--- conflicted
+++ resolved
@@ -77,12 +77,9 @@
     # @param params [Hash] The parameters to pass to the `chat()` method
     # @return [Langchain::LLM::OpenAIResponse] Response object
     def complete(prompt:, **params)
-<<<<<<< HEAD
-=======
       if params[:stop_sequences]
         params[:stop] = params.delete(:stop_sequences)
       end
->>>>>>> 7b8a4bf8
       # Should we still accept the `messages: []` parameter here?
       messages = [{role: "user", content: prompt}]
       chat(messages: messages, **params)
@@ -116,10 +113,7 @@
     )
       raise ArgumentError.new("messages argument is required") if messages.empty?
       raise ArgumentError.new("model argument is required") if model.empty?
-<<<<<<< HEAD
-=======
       raise ArgumentError.new("'tool_choice' is only allowed when 'tools' are specified.") if tool_choice && tools.empty?
->>>>>>> 7b8a4bf8
 
       parameters = {
         messages: messages,
