# frozen_string_literal: true

module Langchain
  module Utils
    module TokenLength
      #
      # Calculate the `max_tokens:` parameter to be set by calculating the context length of the text minus the prompt length
      #
      # @param content [String | Array<String>] The text or array of texts to validate
      # @param model_name [String] The model name to validate against
      # @return [Integer] Whether the text is valid or not
      # @raise [TokenLimitExceeded] If the text is too long
      #
      class BaseValidator
        def self.validate_max_tokens!(content, model_name, options = {})
          text_token_length = if content.is_a?(Array)
<<<<<<< HEAD
            # TODO: This is probably a bug because the whole array is turned to to_json which is not how tokens are actually calculated.
            # Need to only calculate it off the `content:`
            content.sum { |item| token_length(item.to_json, model_name, options) }
=======
            token_length_from_messages(content, model_name, options)
>>>>>>> e5270fba
          else
            token_length(content, model_name, options)
          end

          leftover_tokens = token_limit(model_name) - text_token_length

          # Some models have a separate token limit for completions (e.g. GPT-4 Turbo)
          # We want the lower of the two limits
          max_tokens = [leftover_tokens, completion_token_limit(model_name)].min

          # Raise an error even if whole prompt is equal to the model's token limit (leftover_tokens == 0)
          if max_tokens < 0
            raise limit_exceeded_exception(token_limit(model_name), text_token_length)
          end

          max_tokens
        end

        def self.limit_exceeded_exception(limit, length)
          TokenLimitExceeded.new("This model's maximum context length is #{limit} tokens, but the given text is #{length} tokens long.", length - limit)
        end
      end
    end
  end
end<|MERGE_RESOLUTION|>--- conflicted
+++ resolved
@@ -14,13 +14,7 @@
       class BaseValidator
         def self.validate_max_tokens!(content, model_name, options = {})
           text_token_length = if content.is_a?(Array)
-<<<<<<< HEAD
-            # TODO: This is probably a bug because the whole array is turned to to_json which is not how tokens are actually calculated.
-            # Need to only calculate it off the `content:`
-            content.sum { |item| token_length(item.to_json, model_name, options) }
-=======
             token_length_from_messages(content, model_name, options)
->>>>>>> e5270fba
           else
             token_length(content, model_name, options)
           end
