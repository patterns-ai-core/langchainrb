# frozen_string_literal: true

module Langchain
  # Assistants are Agent-like objects that leverage helpful instructions, LLMs, tools and knowledge to respond to user queries.
  # Assistants can be configured with an LLM of your choice, any vector search database and easily extended with additional tools.
  #
  # Usage:
  #     llm = Langchain::LLM::GoogleGemini.new(api_key: ENV["GOOGLE_GEMINI_API_KEY"])
  #     assistant = Langchain::Assistant.new(
  #       llm: llm,
  #       instructions: "You're a News Reporter AI",
  #       tools: [Langchain::Tool::NewsRetriever.new(api_key: ENV["NEWS_API_KEY"])]
  #     )
  class Assistant
    attr_reader :llm, :instructions, :state, :llm_adapter, :tool_choice
    attr_reader :total_prompt_tokens, :total_completion_tokens, :total_tokens, :messages
    attr_accessor :tools, :add_message_callback

    # Create a new assistant
    #
    # @param llm [Langchain::LLM::Base] LLM instance that the assistant will use
    # @param tools [Array<Langchain::Tool::Base>] Tools that the assistant has access to
    # @param instructions [String] The system instructions
    # @param tool_choice [String] Specify how tools should be selected. Options: "auto", "any", "none", or <specific function name>
    # @params add_message_callback [Proc] A callback function (Proc or lambda) that is called when any message is added to the conversation
    def initialize(
      llm:,
      tools: [],
      instructions: nil,
      tool_choice: "auto",
      messages: [],
      add_message_callback: nil,
      &block
    )
      unless tools.is_a?(Array) && tools.all? { |tool| tool.class.singleton_class.included_modules.include?(Langchain::ToolDefinition) }
        raise ArgumentError, "Tools must be an array of objects extending Langchain::ToolDefinition"
      end

      @llm = llm
      @llm_adapter = LLM::Adapter.build(llm)

      # TODO: Validate that it is, indeed, a Proc or lambda
      if !add_message_callback.nil? && !add_message_callback.respond_to?(:call)
        raise ArgumentError, "add_message_callback must be a callable object, like Proc or lambda"
      end
      @add_message_callback = add_message_callback

      self.messages = messages
      @tools = tools
      self.tool_choice = tool_choice
      @instructions = instructions
      @block = block
      @state = :ready

      @total_prompt_tokens = 0
      @total_completion_tokens = 0
      @total_tokens = 0

      # The first message in the messages array should be the system instructions
      # For Google Gemini, and Anthropic system instructions are added to the `system:` param in the `chat` method
      initialize_instructions
    end

    # Add a user message to the messages array
    #
    # @param content [String] The content of the message
    # @param role [String] The role attribute of the message. Default: "user"
    # @param tool_calls [Array<Hash>] The tool calls to include in the message
    # @param tool_call_id [String] The ID of the tool call to include in the message
    # @return [Array<Langchain::Message>] The messages
    def add_message(content: nil, role: "user", tool_calls: [], tool_call_id: nil)
      message = build_message(role: role, content: content, tool_calls: tool_calls, tool_call_id: tool_call_id)

      # Call the callback with the message
      add_message_callback.call(message) if add_message_callback # rubocop:disable Style/SafeNavigation

      # Prepend the message to the messages array
      messages << message

      @state = :ready

      messages
    end

    # Convert messages to an LLM APIs-compatible array of hashes
    #
    # @return [Array<Hash>] Messages as an OpenAI API-compatible array of hashes
    def array_of_message_hashes
      messages
        .map(&:to_hash)
        .compact
    end

    # Only used by the Assistant when it calls the LLM#complete() method
    def prompt_of_concatenated_messages
      messages.map(&:to_s).join
    end

    # Set multiple messages
    #
    # @param messages [Array<Langchain::Message>] The messages to set
    # @return [Array<Langchain::Message>] The messages
    def messages=(messages)
      raise ArgumentError, "messages array must only contain Langchain::Message instance(s)" unless messages.is_a?(Array) && messages.all? { |m| m.is_a?(Langchain::Messages::Base) }

      @messages = messages
    end

    # Add multiple messages
    #
    # @param messages [Array<Hash>] The messages to add
    # @return [Array<Langchain::Message>] The messages
    def add_messages(messages:)
      messages.each do |message_hash|
        add_message(**message_hash.slice(:content, :role, :tool_calls, :tool_call_id))
      end
    end

    # Run the assistant
    #
    # @param auto_tool_execution [Boolean] Whether or not to automatically run tools
    # @return [Array<Langchain::Message>] The messages
    def run(auto_tool_execution: false)
      if messages.empty?
        Langchain.logger.warn("No messages to process")
        @state = :completed
        return
      end

      @state = :in_progress
      @state = handle_state until run_finished?(auto_tool_execution)

      messages
    end

    # Run the assistant with automatic tool execution
    #
<<<<<<< HEAD
    # @return [Array<Langchain::Message>] The messages in the thread
=======
    # @return [Array<Langchain::Message>] The messages
>>>>>>> a4c42ef3
    def run!
      run(auto_tool_execution: true)
    end

<<<<<<< HEAD
    # Add a user message to the thread and run the assistant
=======
    # Add a user message and run the assistant
>>>>>>> a4c42ef3
    #
    # @param content [String] The content of the message
    # @param auto_tool_execution [Boolean] Whether or not to automatically run tools
    # @return [Array<Langchain::Message>] The messages
    def add_message_and_run(content:, auto_tool_execution: false)
      add_message(content: content, role: "user")
      run(auto_tool_execution: auto_tool_execution)
    end

<<<<<<< HEAD
    # Add a user message to the thread and run the assistant with automatic tool execution
    #
    # @param content [String] The content of the message
    # @return [Array<Langchain::Message>] The messages in the thread
=======
    # Add a user message and run the assistant with automatic tool execution
    #
    # @param content [String] The content of the message
    # @return [Array<Langchain::Message>] The messages
>>>>>>> a4c42ef3
    def add_message_and_run!(content:)
      add_message_and_run(content: content, auto_tool_execution: true)
    end

<<<<<<< HEAD
    # Submit tool output to the thread
=======
    # Submit tool output
>>>>>>> a4c42ef3
    #
    # @param tool_call_id [String] The ID of the tool call to submit output for
    # @param output [String] The output of the tool
    # @return [Array<Langchain::Message>] The messages
    def submit_tool_output(tool_call_id:, output:)
      tool_role = determine_tool_role

      # TODO: Validate that `tool_call_id` is valid by scanning messages and checking if this tool call ID was invoked
      add_message(role: tool_role, content: output, tool_call_id: tool_call_id)
    end

    # Delete all messages
    #
    # @return [Array] Empty messages array
    def clear_messages!
      # TODO: If this a bug? Should we keep the "system" message?
      @messages = []
    end

    # TODO: Remove in the next major release
    alias_method :clear_thread!, :clear_messages!

    # Set new instructions
    #
    # @param new_instructions [String] New instructions that will be set as a system message
    # @return [Array<Langchain::Message>] The messages
    def instructions=(new_instructions)
      @instructions = new_instructions

      # This only needs to be done that support Message#@role="system"
      if !llm.is_a?(Langchain::LLM::GoogleGemini) &&
          !llm.is_a?(Langchain::LLM::GoogleVertexAI) &&
          !llm.is_a?(Langchain::LLM::Anthropic)
        # Find message with role: "system" in messages and delete it from the messages array
        replace_system_message!(content: new_instructions)
      end
    end

    # Set tool_choice, how tools should be selected
    #
    # @param new_tool_choice [String] Tool choice
    # @return [String] Selected tool choice
    def tool_choice=(new_tool_choice)
      validate_tool_choice!(new_tool_choice)
      @tool_choice = new_tool_choice
    end

    private

    # Replace old system message with new one
    #
    # @param content [String] New system message content
    # @return [Array<Langchain::Message>] The messages
    def replace_system_message!(content:)
      messages.delete_if(&:system?)

      message = build_message(role: "system", content: content)
      messages.unshift(message)
    end

    # TODO: If tool_choice = "tool_function_name" and then tool is removed from the assistant, should we set tool_choice back to "auto"?
    def validate_tool_choice!(tool_choice)
      allowed_tool_choices = llm_adapter.allowed_tool_choices.concat(available_tool_names)
      unless allowed_tool_choices.include?(tool_choice)
        raise ArgumentError, "Tool choice must be one of: #{allowed_tool_choices.join(", ")}"
      end
    end

    # Check if the run is finished
    #
    # @param auto_tool_execution [Boolean] Whether or not to automatically run tools
    # @return [Boolean] Whether the run is finished
    def run_finished?(auto_tool_execution)
      finished_states = [:completed, :failed]

      requires_manual_action = (@state == :requires_action) && !auto_tool_execution
      finished_states.include?(@state) || requires_manual_action
    end

    # Handle the current state and transition to the next state
    #
    # @return [Symbol] The next state
    def handle_state
      case @state
      when :in_progress
        process_latest_message
      when :requires_action
        execute_tools
      end
    end

    # Process the latest message
    #
    # @return [Symbol] The next state
    def process_latest_message
      last_message = messages.last

      case last_message.standard_role
      when :system
        handle_system_message
      when :llm
        handle_llm_message
      when :user, :tool
        handle_user_or_tool_message
      else
        handle_unexpected_message
      end
    end

    # Handle system message scenario
    #
    # @return [Symbol] The completed state
    def handle_system_message
      Langchain.logger.warn("At least one user message is required after a system message")
      :completed
    end

    # Handle LLM message scenario
    #
    # @return [Symbol] The next state
    def handle_llm_message
      messages.last.tool_calls.any? ? :requires_action : :completed
    end

    # Handle unexpected message scenario
    #
    # @return [Symbol] The failed state
    def handle_unexpected_message
      Langchain.logger.error("Unexpected message role encountered: #{messages.last.standard_role}")
      :failed
    end

    # Handle user or tool message scenario by processing the LLM response
    #
    # @return [Symbol] The next state
    def handle_user_or_tool_message
      response = chat_with_llm

      add_message(role: response.role, content: response.chat_completion, tool_calls: response.tool_calls)
      record_used_tokens(response.prompt_tokens, response.completion_tokens, response.total_tokens)

      set_state_for(response: response)
    end

    def set_state_for(response:)
      if response.tool_calls.any?
        :in_progress
      elsif response.chat_completion
        :completed
      elsif response.completion # Currently only used by Ollama
        :completed
      else
        Langchain.logger.error("LLM response does not contain tool calls, chat or completion response")
        :failed
      end
    end

    # Execute the tools based on the tool calls in the last message
    #
    # @return [Symbol] The next state
    def execute_tools
      run_tools(messages.last.tool_calls)
      :in_progress
    rescue => e
      Langchain.logger.error("Error running tools: #{e.message}; #{e.backtrace.join('\n')}")
      :failed
    end

    # Determine the tool role based on the LLM type
    #
    # @return [String] The tool role
    def determine_tool_role
      case llm
      when Langchain::LLM::Anthropic
        Langchain::Messages::AnthropicMessage::TOOL_ROLE
      when Langchain::LLM::GoogleGemini, Langchain::LLM::GoogleVertexAI
        Langchain::Messages::GoogleGeminiMessage::TOOL_ROLE
      when Langchain::LLM::MistralAI
        Langchain::Messages::MistralAIMessage::TOOL_ROLE
      when Langchain::LLM::Ollama
        Langchain::Messages::OllamaMessage::TOOL_ROLE
      when Langchain::LLM::OpenAI
        Langchain::Messages::OpenAIMessage::TOOL_ROLE
      end
    end

    def initialize_instructions
      if llm.is_a?(Langchain::LLM::OpenAI) || llm.is_a?(Langchain::LLM::MistralAI)
        self.instructions = @instructions if @instructions
      end
    end

    # Call to the LLM#chat() method
    #
    # @return [Langchain::LLM::BaseResponse] The LLM response object
    def chat_with_llm
      Langchain.logger.info("Sending a call to #{llm.class}", for: self.class)

      params = @llm_adapter.build_chat_params(
        instructions: @instructions,
        messages: array_of_message_hashes,
        tools: @tools,
        tool_choice: tool_choice
      )
      @llm.chat(**params, &@block)
    end

    # Run the tools automatically
    #
    # @param tool_calls [Array<Hash>] The tool calls to run
    def run_tools(tool_calls)
      # Iterate over each function invocation and submit tool output
      tool_calls.each do |tool_call|
        tool_call_id, tool_name, method_name, tool_arguments = @llm_adapter.extract_tool_call_args(tool_call: tool_call)

        tool_instance = tools.find do |t|
          t.class.tool_name == tool_name
        end or raise ArgumentError, "Tool: #{tool_name} not found in assistant.tools"

        output = tool_instance.send(method_name, **tool_arguments)

        submit_tool_output(tool_call_id: tool_call_id, output: output)
      end
    end

    # Build a message
    #
    # @param role [String] The role of the message
    # @param content [String] The content of the message
    # @param tool_calls [Array<Hash>] The tool calls to include in the message
    # @param tool_call_id [String] The ID of the tool call to include in the message
    # @return [Langchain::Message] The Message object
    def build_message(role:, content: nil, tool_calls: [], tool_call_id: nil)
      @llm_adapter.build_message(role: role, content: content, tool_calls: tool_calls, tool_call_id: tool_call_id)
    end

    # Increment the tokens count based on the last interaction with the LLM
    #
    # @param prompt_tokens [Integer] The number of used prmopt tokens
    # @param completion_tokens [Integer] The number of used completion tokens
    # @param total_tokens [Integer] The total number of used tokens
    # @return [Integer] The current total tokens count
    def record_used_tokens(prompt_tokens, completion_tokens, total_tokens_from_operation)
      @total_prompt_tokens += prompt_tokens if prompt_tokens
      @total_completion_tokens += completion_tokens if completion_tokens
      @total_tokens += total_tokens_from_operation if total_tokens_from_operation
    end

    def available_tool_names
      llm_adapter.available_tool_names(tools)
    end

    # TODO: Fix the message truncation when context window is exceeded

    module LLM
      class Adapter
        def self.build(llm)
          case llm
          when Langchain::LLM::Anthropic
            Adapters::Anthropic.new
          when Langchain::LLM::GoogleGemini, Langchain::LLM::GoogleVertexAI
            Adapters::GoogleGemini.new
          when Langchain::LLM::MistralAI
            Adapters::MistralAI.new
          when Langchain::LLM::Ollama
            Adapters::Ollama.new
          when Langchain::LLM::OpenAI
            Adapters::OpenAI.new
          else
            raise ArgumentError, "Unsupported LLM type: #{llm.class}"
          end
        end
      end

      module Adapters
        class Base
          def build_chat_params(tools:, instructions:, messages:, tool_choice:)
            raise NotImplementedError, "Subclasses must implement build_chat_params"
          end

          def extract_tool_call_args(tool_call:)
            raise NotImplementedError, "Subclasses must implement extract_tool_call_args"
          end

          def build_message(role:, content: nil, tool_calls: [], tool_call_id: nil)
            raise NotImplementedError, "Subclasses must implement build_message"
          end
        end

        class Ollama < Base
          def build_chat_params(tools:, instructions:, messages:, tool_choice:)
            params = {messages: messages}
            if tools.any?
              params[:tools] = build_tools(tools)
            end
            params
          end

          def build_message(role:, content: nil, tool_calls: [], tool_call_id: nil)
            Langchain::Messages::OllamaMessage.new(role: role, content: content, tool_calls: tool_calls, tool_call_id: tool_call_id)
          end

          # Extract the tool call information from the OpenAI tool call hash
          #
          # @param tool_call [Hash] The tool call hash
          # @return [Array] The tool call information
          def extract_tool_call_args(tool_call:)
            tool_call_id = tool_call.dig("id")

            function_name = tool_call.dig("function", "name")
            tool_name, method_name = function_name.split("__")

            tool_arguments = tool_call.dig("function", "arguments")
            tool_arguments = if tool_arguments.is_a?(Hash)
              Langchain::Utils::HashTransformer.symbolize_keys(tool_arguments)
            else
              JSON.parse(tool_arguments, symbolize_names: true)
            end

            [tool_call_id, tool_name, method_name, tool_arguments]
          end

          def available_tool_names(tools)
            build_tools(tools).map { |tool| tool.dig(:function, :name) }
          end

          def allowed_tool_choices
            ["auto", "none"]
          end

          private

          def build_tools(tools)
            tools.map { |tool| tool.class.function_schemas.to_openai_format }.flatten
          end
        end

        class OpenAI < Base
          def build_chat_params(tools:, instructions:, messages:, tool_choice:)
            params = {messages: messages}
            if tools.any?
              params[:tools] = build_tools(tools)
              params[:tool_choice] = build_tool_choice(tool_choice)
            end
            params
          end

          def build_message(role:, content: nil, tool_calls: [], tool_call_id: nil)
            Langchain::Messages::OpenAIMessage.new(role: role, content: content, tool_calls: tool_calls, tool_call_id: tool_call_id)
          end

          # Extract the tool call information from the OpenAI tool call hash
          #
          # @param tool_call [Hash] The tool call hash
          # @return [Array] The tool call information
          def extract_tool_call_args(tool_call:)
            tool_call_id = tool_call.dig("id")

            function_name = tool_call.dig("function", "name")
            tool_name, method_name = function_name.split("__")

            tool_arguments = tool_call.dig("function", "arguments")
            tool_arguments = if tool_arguments.is_a?(Hash)
              Langchain::Utils::HashTransformer.symbolize_keys(tool_arguments)
            else
              JSON.parse(tool_arguments, symbolize_names: true)
            end

            [tool_call_id, tool_name, method_name, tool_arguments]
          end

          def build_tools(tools)
            tools.map { |tool| tool.class.function_schemas.to_openai_format }.flatten
          end

          def allowed_tool_choices
            ["auto", "none"]
          end

          def available_tool_names(tools)
            build_tools(tools).map { |tool| tool.dig(:function, :name) }
          end

          private

          def build_tool_choice(choice)
            case choice
            when "auto"
              choice
            else
              {"type" => "function", "function" => {"name" => choice}}
            end
          end
        end

        class MistralAI < Base
          def build_chat_params(tools:, instructions:, messages:, tool_choice:)
            params = {messages: messages}
            if tools.any?
              params[:tools] = build_tools(tools)
              params[:tool_choice] = build_tool_choice(tool_choice)
            end
            params
          end

          def build_message(role:, content: nil, tool_calls: [], tool_call_id: nil)
            Langchain::Messages::MistralAIMessage.new(role: role, content: content, tool_calls: tool_calls, tool_call_id: tool_call_id)
          end

          # Extract the tool call information from the OpenAI tool call hash
          #
          # @param tool_call [Hash] The tool call hash
          # @return [Array] The tool call information
          def extract_tool_call_args(tool_call:)
            tool_call_id = tool_call.dig("id")

            function_name = tool_call.dig("function", "name")
            tool_name, method_name = function_name.split("__")

            tool_arguments = tool_call.dig("function", "arguments")
            tool_arguments = if tool_arguments.is_a?(Hash)
              Langchain::Utils::HashTransformer.symbolize_keys(tool_arguments)
            else
              JSON.parse(tool_arguments, symbolize_names: true)
            end

            [tool_call_id, tool_name, method_name, tool_arguments]
          end

          def build_tools(tools)
            tools.map { |tool| tool.class.function_schemas.to_openai_format }.flatten
          end

          def allowed_tool_choices
            ["auto", "none"]
          end

          def available_tool_names(tools)
            build_tools(tools).map { |tool| tool.dig(:function, :name) }
          end

          private

          def build_tool_choice(choice)
            case choice
            when "auto"
              choice
            else
              {"type" => "function", "function" => {"name" => choice}}
            end
          end
        end

        class GoogleGemini < Base
          def build_chat_params(tools:, instructions:, messages:, tool_choice:)
            params = {messages: messages}
            if tools.any?
              params[:tools] = build_tools(tools)
              params[:system] = instructions if instructions
              params[:tool_choice] = build_tool_config(tool_choice)
            end
            params
          end

          def build_message(role:, content: nil, tool_calls: [], tool_call_id: nil)
            Langchain::Messages::GoogleGeminiMessage.new(role: role, content: content, tool_calls: tool_calls, tool_call_id: tool_call_id)
          end

          # Extract the tool call information from the Google Gemini tool call hash
          #
          # @param tool_call [Hash] The tool call hash, format: {"functionCall"=>{"name"=>"weather__execute", "args"=>{"input"=>"NYC"}}}
          # @return [Array] The tool call information
          def extract_tool_call_args(tool_call:)
            tool_call_id = tool_call.dig("functionCall", "name")
            function_name = tool_call.dig("functionCall", "name")
            tool_name, method_name = function_name.split("__")
            tool_arguments = tool_call.dig("functionCall", "args").transform_keys(&:to_sym)
            [tool_call_id, tool_name, method_name, tool_arguments]
          end

          def build_tools(tools)
            tools.map { |tool| tool.class.function_schemas.to_google_gemini_format }.flatten
          end

          def allowed_tool_choices
            ["auto", "none"]
          end

          def available_tool_names(tools)
            build_tools(tools).map { |tool| tool.dig(:name) }
          end

          private

          def build_tool_config(choice)
            case choice
            when "auto"
              {function_calling_config: {mode: "auto"}}
            when "none"
              {function_calling_config: {mode: "none"}}
            else
              {function_calling_config: {mode: "any", allowed_function_names: [choice]}}
            end
          end
        end

        class Anthropic < Base
          def build_chat_params(tools:, instructions:, messages:, tool_choice:)
            params = {messages: messages}
            if tools.any?
              params[:tools] = build_tools(tools)
              params[:tool_choice] = build_tool_choice(tool_choice)
            end
            params[:system] = instructions if instructions
            params
          end

          def build_message(role:, content: nil, tool_calls: [], tool_call_id: nil)
            Langchain::Messages::AnthropicMessage.new(role: role, content: content, tool_calls: tool_calls, tool_call_id: tool_call_id)
          end

          # Extract the tool call information from the Anthropic tool call hash
          #
          # @param tool_call [Hash] The tool call hash, format: {"type"=>"tool_use", "id"=>"toolu_01TjusbFApEbwKPRWTRwzadR", "name"=>"news_retriever__get_top_headlines", "input"=>{"country"=>"us", "page_size"=>10}}], "stop_reason"=>"tool_use"}
          # @return [Array] The tool call information
          def extract_tool_call_args(tool_call:)
            tool_call_id = tool_call.dig("id")
            function_name = tool_call.dig("name")
            tool_name, method_name = function_name.split("__")
            tool_arguments = tool_call.dig("input").transform_keys(&:to_sym)
            [tool_call_id, tool_name, method_name, tool_arguments]
          end

          def build_tools(tools)
            tools.map { |tool| tool.class.function_schemas.to_anthropic_format }.flatten
          end

          def allowed_tool_choices
            ["auto", "any"]
          end

          def available_tool_names(tools)
            build_tools(tools).map { |tool| tool.dig(:name) }
          end

          private

          def build_tool_choice(choice)
            case choice
            when "auto"
              {type: "auto"}
            when "any"
              {type: "any"}
            else
              {type: "tool", name: choice}
            end
          end
        end
      end
    end
  end
end<|MERGE_RESOLUTION|>--- conflicted
+++ resolved
@@ -135,20 +135,12 @@
 
     # Run the assistant with automatic tool execution
     #
-<<<<<<< HEAD
-    # @return [Array<Langchain::Message>] The messages in the thread
-=======
-    # @return [Array<Langchain::Message>] The messages
->>>>>>> a4c42ef3
+    # @return [Array<Langchain::Message>] The messages
     def run!
       run(auto_tool_execution: true)
     end
 
-<<<<<<< HEAD
-    # Add a user message to the thread and run the assistant
-=======
     # Add a user message and run the assistant
->>>>>>> a4c42ef3
     #
     # @param content [String] The content of the message
     # @param auto_tool_execution [Boolean] Whether or not to automatically run tools
@@ -158,26 +150,15 @@
       run(auto_tool_execution: auto_tool_execution)
     end
 
-<<<<<<< HEAD
-    # Add a user message to the thread and run the assistant with automatic tool execution
+    # Add a user message and run the assistant with automatic tool execution
     #
     # @param content [String] The content of the message
-    # @return [Array<Langchain::Message>] The messages in the thread
-=======
-    # Add a user message and run the assistant with automatic tool execution
-    #
-    # @param content [String] The content of the message
-    # @return [Array<Langchain::Message>] The messages
->>>>>>> a4c42ef3
+    # @return [Array<Langchain::Message>] The messages
     def add_message_and_run!(content:)
       add_message_and_run(content: content, auto_tool_execution: true)
     end
 
-<<<<<<< HEAD
-    # Submit tool output to the thread
-=======
     # Submit tool output
->>>>>>> a4c42ef3
     #
     # @param tool_call_id [String] The ID of the tool call to submit output for
     # @param output [String] The output of the tool
