--- conflicted
+++ resolved
@@ -161,14 +161,10 @@
     #
     # @return [Langchain::LLM::BaseResponse] The LLM response object
     def chat_with_llm
-<<<<<<< HEAD
+      Langchain.logger.info("Sending a call to #{llm.class}", for: self.class)
+
       # params = {messages: thread.openai_messages}
       params = {messages: thread.google_gemini_messages}
-=======
-      Langchain.logger.info("Sending a call to #{llm.class}", for: self.class)
-
-      params = {messages: thread.openai_messages}
->>>>>>> ebcb9c18
 
       if tools.any?
         # params[:tools] = tools.map(&:to_openai_tools).flatten
