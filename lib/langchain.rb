# frozen_string_literal: true

require "logger"
require "pathname"
require "colorize"

<<<<<<< HEAD
require_relative "./langchain/version"
require_relative "./dependency_helper"
=======
require_relative "./version"
>>>>>>> dd8a1ffe

module Langchain
  class << self
    attr_accessor :logger

    attr_reader :root
  end

  @logger ||= ::Logger.new($stdout, level: :warn, formatter: ->(severity, datetime, progname, msg) { "[LangChain.rb]".yellow + " #{msg}\n" })

  @root = Pathname.new(__dir__)

  autoload :Loader, "langchain/loader"
  autoload :Data, "langchain/data"
  autoload :DependencyHelper, "langchain/dependency_helper"

  module Agent
    autoload :Base, "langchain/agent/base"
    autoload :ChainOfThoughtAgent, "langchain/agent/chain_of_thought_agent/chain_of_thought_agent.rb"
  end

  module Tool
    autoload :Base, "langchain/tool/base"
    autoload :Calculator, "langchain/tool/calculator"
    autoload :RubyCodeInterpreter, "langchain/tool/ruby_code_interpreter"
    autoload :SerpApi, "langchain/tool/serp_api"
    autoload :Wikipedia, "langchain/tool/wikipedia"
  end

  module Processors
    autoload :Base, "langchain/processors/base"
    autoload :CSV, "langchain/processors/csv"
    autoload :Docx, "langchain/processors/docx"
    autoload :HTML, "langchain/processors/html"
    autoload :JSON, "langchain/processors/json"
    autoload :JSONL, "langchain/processors/jsonl"
    autoload :PDF, "langchain/processors/pdf"
    autoload :Text, "langchain/processors/text"
  end

  module Utils
    autoload :TokenLengthValidator, "langchain/utils/token_length_validator"
  end

  module Vectorsearch
    autoload :Base, "langchain/vectorsearch/base"
    autoload :Chroma, "langchain/vectorsearch/chroma"
    autoload :Milvus, "langchain/vectorsearch/milvus"
    autoload :Pinecone, "langchain/vectorsearch/pinecone"
    autoload :Pgvector, "langchain/vectorsearch/pgvector"
    autoload :Qdrant, "langchain/vectorsearch/qdrant"
    autoload :Weaviate, "langchain/vectorsearch/weaviate"
  end

  module LLM
    autoload :Base, "langchain/llm/base"
    autoload :Cohere, "langchain/llm/cohere"
    autoload :GooglePalm, "langchain/llm/google_palm"
    autoload :HuggingFace, "langchain/llm/hugging_face"
    autoload :OpenAI, "langchain/llm/openai"
    autoload :Replicate, "langchain/llm/replicate"
  end

  module Prompt
    require_relative "langchain/prompt/loading"

    autoload :Base, "langchain/prompt/base"
    autoload :PromptTemplate, "langchain/prompt/prompt_template"
    autoload :FewShotPromptTemplate, "langchain/prompt/few_shot_prompt_template"
  end
end<|MERGE_RESOLUTION|>--- conflicted
+++ resolved
@@ -4,12 +4,7 @@
 require "pathname"
 require "colorize"
 
-<<<<<<< HEAD
 require_relative "./langchain/version"
-require_relative "./dependency_helper"
-=======
-require_relative "./version"
->>>>>>> dd8a1ffe
 
 module Langchain
   class << self
