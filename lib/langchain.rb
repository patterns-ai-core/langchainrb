--- conflicted
+++ resolved
@@ -75,12 +75,8 @@
     autoload :Base, "langchain/tool/base"
     autoload :Calculator, "langchain/tool/calculator"
     autoload :RubyCodeInterpreter, "langchain/tool/ruby_code_interpreter"
-<<<<<<< HEAD
     autoload :Search, "langchain/tool/search"
-=======
-    autoload :SerpApi, "langchain/tool/serp_api"
     autoload :Weather, "langchain/tool/weather"
->>>>>>> 4fd6151c
     autoload :Wikipedia, "langchain/tool/wikipedia"
     autoload :Database, "langchain/tool/database"
   end
