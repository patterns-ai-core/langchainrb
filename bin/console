--- conflicted
+++ resolved
@@ -43,12 +43,7 @@
 chroma = Langchain::Vectorsearch::Chroma.new(
   url: ENV["CHROMA_URL"],
   index_name: "documents",
-<<<<<<< HEAD
-  llm: :openai,
-  llm_api_key: ENV["OPENAI_API_KEY"]
-=======
   llm: Langchain::LLM::OpenAI.new(api_key: ENV["OPENAI_API_KEY"])
->>>>>>> c82dedc2
 )
 
 require "irb"
