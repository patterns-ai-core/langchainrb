--- conflicted
+++ resolved
@@ -1,9 +1,6 @@
 ## [Unreleased]
-<<<<<<< HEAD
 - Added support for streaming with Anthropic
-=======
 - Move Langchain::Assistant::LLM::Adapter-related classes to separate files
->>>>>>> c826a9cd
 
 ## [0.17.0] - 2024-10-02
 - [BREAKING] Langchain::Vectorsearch::Milvus was rewritten to work with newer milvus 0.10.0 gem
