require "langchain"
<<<<<<< HEAD
require "weaviate"
=======
require "dotenv/load"
>>>>>>> 64c452c0

# gem install weaviate-ruby
# or add `gem "weaviate-ruby"` to your Gemfile

# Instantiate the Weaviate client
weaviate = Langchain::Vectorsearch::Weaviate.new(
  url: ENV["WEAVIATE_URL"],
  api_key: ENV["WEAVIATE_API_KEY"],
  index_name: "Recipes",
  llm: Langchain::LLM::OpenAI.new(api_key: ENV["OPENAI_API_KEY"])
)

# Create the default schema. A text field `content` will be used.
weaviate.create_default_schema

# Set up an array of text strings
recipes = [
  "Preheat oven to 400 degrees F (200 degrees C). Cut the top off the head of garlic. Arrange the garlic, carrots, celery, onion, pepper, and tomato on a large baking sheet in a single layer. Drizzle the olive oil over the vegetables; season with salt and pepper. Roast the vegetables in the preheated oven, turning every 20 minutes, until tender and browned, about 1 hour. Combine the water, thyme, parsley, and bay leaves in a large stock pot over medium-high heat. Squeeze the head of garlic into the stock pot, and discard the outer husk. Place the carrots, celery, onion, pepper, and tomato in the stock pot. Bring the water to a boil; reduce heat to low and simmer for 1 1/2 hours; strain and cool.",
  "Heat oven to 190C/fan 170C/gas 5. Heat 1 tbsp oil and the butter in a frying pan, then add the onion and fry for 5 mins until softened. Cool slightly. Tip the sausagemeat, lemon zest, breadcrumbs, apricots, chestnuts and thyme into a bowl. Add the onion and cranberries, and mix everything together with your hands, adding plenty of pepper and a little salt. Cut each chicken breast into three fillets lengthwise and season all over with salt and pepper. Heat the remaining oil in the frying pan, and fry the chicken fillets quickly until browned, about 6-8 mins. Roll out two-thirds of the pastry to line a 20-23cm springform or deep loose-based tart tin. Press in half the sausage mix and spread to level. Then add the chicken pieces in one layer and cover with the rest of the sausage. Press down lightly. Roll out the remaining pastry. Brush the edges of the pastry with beaten egg and cover with the pastry lid. Pinch the edges to seal, then trim. Brush the top of the pie with egg, then roll out the trimmings to make holly leaf shapes and berries. Decorate the pie and brush again with egg. Set the tin on a baking sheet and bake for 50-60 mins, then cool in the tin for 15 mins. Remove and leave to cool completely. Serve with a winter salad and pickles."
]

# Add data to the index. Weaviate will use OpenAI to generate embeddings behind the scene.
weaviate.add_texts(
  texts: recipes
)

# Query your data
weaviate.similarity_search(
  query: "chicken",
  k: 1
)<|MERGE_RESOLUTION|>--- conflicted
+++ resolved
@@ -1,9 +1,5 @@
 require "langchain"
-<<<<<<< HEAD
-require "weaviate"
-=======
 require "dotenv/load"
->>>>>>> 64c452c0
 
 # gem install weaviate-ruby
 # or add `gem "weaviate-ruby"` to your Gemfile
